/**
 * Licensed to the Apache Software Foundation (ASF) under one
 * or more contributor license agreements.  See the NOTICE file
 * distributed with this work for additional information
 * regarding copyright ownership.  The ASF licenses this file
 * to you under the Apache License, Version 2.0 (the
 * "License"); you may not use this file except in compliance
 * with the License.  You may obtain a copy of the License at
 *
 *   http://www.apache.org/licenses/LICENSE-2.0
 *
 * Unless required by applicable law or agreed to in writing,
 * software distributed under the License is distributed on an
 * "AS IS" BASIS, WITHOUT WARRANTIES OR CONDITIONS OF ANY
 * KIND, either express or implied.  See the License for the
 * specific language governing permissions and limitations
 * under the License.
 */
import { ReactNode, useState, useEffect, useMemo } from 'react';
import {
  css,
  styled,
  t,
  useTheme,
  NO_TIME_RANGE,
  SupersetTheme,
  useCSSTextTruncation,
  fetchTimeRange,
} from '@superset-ui/core';
import Button from 'src/components/Button';
import ControlHeader from 'src/explore/components/ControlHeader';
import Modal from 'src/components/Modal';
import { Divider } from 'src/components/Divider';
import Icons from 'src/components/Icons';
import Select from 'src/components/Select/Select';
import { Tooltip } from 'src/components/Tooltip';
import { useDebouncedEffect } from 'src/explore/exploreUtils';
import { SLOW_DEBOUNCE } from 'src/constants';
import { noOp } from 'src/utils/common';
import ControlPopover from '../ControlPopover/ControlPopover';

import { DateFilterControlProps, FrameType } from './types';
import {
  DateFilterTestKey,
  FRAME_OPTIONS,
  guessFrame,
  useDefaultTimeFilter,
} from './utils';
import {
  CommonFrame,
  CalendarFrame,
  CustomFrame,
  AdvancedFrame,
  DateLabel,
} from './components';
import { CurrentCalendarFrame } from './components/CurrentCalendarFrame';

const StyledRangeType = styled(Select)`
  width: 272px;
`;

const ContentStyleWrapper = styled.div`
  ${({ theme }) => css`
    .ant-row {
      margin-top: 8px;
    }

    .antd5-input-number {
      width: 100%;
    }

    .ant-picker {
      padding: 4px 17px 4px;
      border-radius: 4px;
      width: 100%;
    }

    .antd5-divider-horizontal {
      margin: 16px 0;
    }

    .control-label {
      font-size: 11px;
      font-weight: ${theme.fontWeightMedium};
      color: ${theme.colors.grayscale.light2};
      line-height: 16px;
      margin: 8px 0;
    }

    .section-title {
      font-style: normal;
      font-weight: ${theme.fontWeightStrong};
      font-size: 15px;
      line-height: 24px;
      margin-bottom: 8px;
    }

    .control-anchor-to {
      margin-top: 16px;
    }

    .control-anchor-to-datetime {
      width: 217px;
    }

    .footer {
      text-align: right;
    }
  `}
`;

const IconWrapper = styled.span`
  span {
    margin-right: ${({ theme }) => 2 * theme.sizeUnit}px;
    vertical-align: middle;
  }
  .text {
    vertical-align: middle;
  }
  .error {
    color: ${({ theme }) => theme.colorError};
  }
`;

const getTooltipTitle = (
  isLabelTruncated: boolean,
  label: string | undefined,
  range: string | undefined,
) =>
  isLabelTruncated ? (
    <div>
      {label && <strong>{label}</strong>}
      {range && (
        <div
          css={(theme: SupersetTheme) => css`
            margin-top: ${theme.sizeUnit}px;
          `}
        >
          {range}
        </div>
      )}
    </div>
  ) : (
    range || null
  );

export default function DateFilterLabel(props: DateFilterControlProps) {
  const {
    name,
    onChange,
    onOpenPopover = noOp,
    onClosePopover = noOp,
    overlayStyle = 'Popover',
    isOverflowingFilterBar = false,
  } = props;
  const defaultTimeFilter = useDefaultTimeFilter();

  const value = props.value ?? defaultTimeFilter;
  const [actualTimeRange, setActualTimeRange] = useState<string>(value);

  const [show, setShow] = useState<boolean>(false);
  const guessedFrame = useMemo(() => guessFrame(value), [value]);
  const [frame, setFrame] = useState<FrameType>(guessedFrame);
  const [lastFetchedTimeRange, setLastFetchedTimeRange] = useState(value);
  const [timeRangeValue, setTimeRangeValue] = useState(value);
  const [validTimeRange, setValidTimeRange] = useState<boolean>(false);
  const [evalResponse, setEvalResponse] = useState<string>(value);
  const [tooltipTitle, setTooltipTitle] = useState<ReactNode | null>(value);
  const theme = useTheme();
  const [labelRef, labelIsTruncated] = useCSSTextTruncation<HTMLSpanElement>();

  useEffect(() => {
    if (value === NO_TIME_RANGE) {
      setActualTimeRange(NO_TIME_RANGE);
      setTooltipTitle(null);
      setValidTimeRange(true);
      return;
    }
    fetchTimeRange(value).then(({ value: actualRange, error }) => {
      if (error) {
        setEvalResponse(error || '');
        setValidTimeRange(false);
        setTooltipTitle(value || null);
      } else {
        /*
          HRT == human readable text
          ADR == actual datetime range
          +--------------+------+----------+--------+----------+-----------+
          |              | Last | Previous | Custom | Advanced | No Filter |
          +--------------+------+----------+--------+----------+-----------+
          | control pill | HRT  | HRT      | ADR    | ADR      |   HRT     |
          +--------------+------+----------+--------+----------+-----------+
          | tooltip      | ADR  | ADR      | HRT    | HRT      |   ADR     |
          +--------------+------+----------+--------+----------+-----------+
        */
        if (
          guessedFrame === 'Common' ||
          guessedFrame === 'Calendar' ||
          guessedFrame === 'Current' ||
          guessedFrame === 'No filter'
        ) {
          setActualTimeRange(value);
          setTooltipTitle(
            getTooltipTitle(labelIsTruncated, value, actualRange),
          );
        } else {
          setActualTimeRange(actualRange || '');
          setTooltipTitle(
            getTooltipTitle(labelIsTruncated, actualRange, value),
          );
        }
        setValidTimeRange(true);
      }
      setLastFetchedTimeRange(value);
      setEvalResponse(actualRange || value);
    });
  }, [guessedFrame, labelIsTruncated, labelRef, value]);

  useDebouncedEffect(
    () => {
      if (timeRangeValue === NO_TIME_RANGE) {
        setEvalResponse(NO_TIME_RANGE);
        setLastFetchedTimeRange(NO_TIME_RANGE);
        setValidTimeRange(true);
        return;
      }
      if (lastFetchedTimeRange !== timeRangeValue) {
        fetchTimeRange(timeRangeValue).then(({ value: actualRange, error }) => {
          if (error) {
            setEvalResponse(error || '');
            setValidTimeRange(false);
          } else {
            setEvalResponse(actualRange || '');
            setValidTimeRange(true);
          }
          setLastFetchedTimeRange(timeRangeValue);
        });
      }
    },
    SLOW_DEBOUNCE,
    [timeRangeValue],
  );

  function onSave() {
    onChange(timeRangeValue);
    setShow(false);
    onClosePopover();
  }

  function onOpen() {
    setTimeRangeValue(value);
    setFrame(guessedFrame);
    setShow(true);
    onOpenPopover();
  }

  function onHide() {
    setTimeRangeValue(value);
    setFrame(guessedFrame);
    setShow(false);
    onClosePopover();
  }

  const toggleOverlay = () => {
    if (show) {
      onHide();
    } else {
      onOpen();
    }
  };

  function onChangeFrame(value: FrameType) {
    if (value === NO_TIME_RANGE) {
      setTimeRangeValue(NO_TIME_RANGE);
    }
    setFrame(value);
  }

  const overlayContent = (
    <ContentStyleWrapper>
      <div className="control-label">{t('RANGE TYPE')}</div>
      <StyledRangeType
        ariaLabel={t('RANGE TYPE')}
        options={FRAME_OPTIONS}
        value={frame}
        onChange={onChangeFrame}
      />
      {frame !== 'No filter' && <Divider />}
      {frame === 'Common' && (
        <CommonFrame value={timeRangeValue} onChange={setTimeRangeValue} />
      )}
      {frame === 'Calendar' && (
        <CalendarFrame value={timeRangeValue} onChange={setTimeRangeValue} />
      )}
      {frame === 'Current' && (
        <CurrentCalendarFrame
          value={timeRangeValue}
          onChange={setTimeRangeValue}
        />
      )}
      {frame === 'Advanced' && (
        <AdvancedFrame value={timeRangeValue} onChange={setTimeRangeValue} />
      )}
      {frame === 'Custom' && (
        <CustomFrame
          value={timeRangeValue}
          onChange={setTimeRangeValue}
          isOverflowingFilterBar={isOverflowingFilterBar}
        />
      )}
      {frame === 'No filter' && <div data-test={DateFilterTestKey.NoFilter} />}
      <Divider />
      <div>
        <div className="section-title">{t('Actual time range')}</div>
        {validTimeRange && (
          <div>
            {evalResponse === 'No filter' ? t('No filter') : evalResponse}
          </div>
        )}
        {!validTimeRange && (
          <IconWrapper className="warning">
<<<<<<< HEAD
            <Icons.ErrorSolidSmall iconColor={theme.colorError} />
=======
            <Icons.ExclamationCircleOutlined
              iconColor={theme.colors.error.base}
            />
>>>>>>> 4f166a03
            <span className="text error">{evalResponse}</span>
          </IconWrapper>
        )}
      </div>
      <Divider />
      <div className="footer">
        <Button
          buttonStyle="secondary"
          cta
          key="cancel"
          onClick={onHide}
          data-test={DateFilterTestKey.CancelButton}
        >
          {t('CANCEL')}
        </Button>
        <Button
          buttonStyle="primary"
          cta
          disabled={!validTimeRange}
          key="apply"
          onClick={onSave}
          data-test={DateFilterTestKey.ApplyButton}
        >
          {t('APPLY')}
        </Button>
      </div>
    </ContentStyleWrapper>
  );

  const title = (
    <IconWrapper>
      <Icons.EditOutlined />
      <span className="text">{t('Edit time range')}</span>
    </IconWrapper>
  );
  const popoverContent = (
    <ControlPopover
      autoAdjustOverflow={false}
      trigger="click"
      placement="right"
      content={overlayContent}
      title={title}
      defaultOpen={show}
      open={show}
      onOpenChange={toggleOverlay}
      overlayStyle={{ width: '600px' }}
      destroyTooltipOnHide
      getPopupContainer={nodeTrigger =>
        isOverflowingFilterBar
          ? (nodeTrigger.parentNode as HTMLElement)
          : document.body
      }
      overlayClassName="time-range-popover"
    >
      <Tooltip placement="top" title={tooltipTitle}>
        <DateLabel
          name={name}
          aria-labelledby={`filter-name-${props.name}`}
          aria-describedby={`date-label-${props.name}`}
          label={actualTimeRange}
          isActive={show}
          isPlaceholder={actualTimeRange === NO_TIME_RANGE}
          data-test={DateFilterTestKey.PopoverOverlay}
          ref={labelRef}
        />
      </Tooltip>
    </ControlPopover>
  );

  const modalContent = (
    <>
      <Tooltip placement="top" title={tooltipTitle}>
        <DateLabel
          name={name}
          aria-labelledby={`filter-name-${props.name}`}
          aria-describedby={`date-label-${props.name}`}
          onClick={toggleOverlay}
          label={actualTimeRange}
          isActive={show}
          isPlaceholder={actualTimeRange === NO_TIME_RANGE}
          data-test={DateFilterTestKey.ModalOverlay}
          ref={labelRef}
        />
      </Tooltip>
      {/* the zIndex value is from trying so that the Modal doesn't overlay the AdhocFilter */}
      <Modal
        title={title}
        show={show}
        onHide={toggleOverlay}
        width="600px"
        hideFooter
        zIndex={1030}
      >
        {overlayContent}
      </Modal>
    </>
  );

  return (
    <>
      <ControlHeader {...props} />
      {overlayStyle === 'Modal' ? modalContent : popoverContent}
    </>
  );
}<|MERGE_RESOLUTION|>--- conflicted
+++ resolved
@@ -319,13 +319,7 @@
         )}
         {!validTimeRange && (
           <IconWrapper className="warning">
-<<<<<<< HEAD
-            <Icons.ErrorSolidSmall iconColor={theme.colorError} />
-=======
-            <Icons.ExclamationCircleOutlined
-              iconColor={theme.colors.error.base}
-            />
->>>>>>> 4f166a03
+            <Icons.ExclamationCircleOutlined iconColor={theme.colorError} />
             <span className="text error">{evalResponse}</span>
           </IconWrapper>
         )}
