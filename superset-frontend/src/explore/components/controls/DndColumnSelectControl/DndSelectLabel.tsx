--- conflicted
+++ resolved
@@ -100,17 +100,13 @@
         cancelHover={!props.onClickGhostButton}
         onClick={props.onClickGhostButton}
       >
-<<<<<<< HEAD
-        <Icons.PlusSmall iconColor={theme.colorIcon} />
-=======
         <Icons.PlusOutlined
           iconSize="m"
           iconColor={theme.colors.grayscale.light1}
           css={theme => ({
-            margin: `auto ${theme.gridUnit}px auto 0`,
+            margin: `auto ${theme.sizeUnit}px auto 0`,
           })}
         />
->>>>>>> 4f166a03
         {t(props.ghostButtonText)}
       </AddControlLabel>
     );
