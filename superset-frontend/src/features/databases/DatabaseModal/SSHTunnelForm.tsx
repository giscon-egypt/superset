--- conflicted
+++ resolved
@@ -45,13 +45,8 @@
   margin-bottom: 0 !important;
 `;
 
-<<<<<<< HEAD
 const StyledInputPassword = styled(Input.Password)`
-  margin: ${({ theme }) => `${theme.gridUnit}px 0 ${theme.gridUnit * 2}px`};
-=======
-const StyledInputPassword = styled(AntdInput.Password)`
   margin: ${({ theme }) => `${theme.sizeUnit}px 0 ${theme.sizeUnit * 2}px`};
->>>>>>> 358633e9
 `;
 
 const SSHTunnelForm = ({
