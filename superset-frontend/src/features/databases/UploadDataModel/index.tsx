/**
 * Licensed to the Apache Software Foundation (ASF) under one
 * or more contributor license agreements.  See the NOTICE file
 * distributed with this work for additional information
 * regarding copyright ownership.  The ASF licenses this file
 * to you under the Apache License, Version 2.0 (the
 * "License"); you may not use this file except in compliance
 * with the License.  You may obtain a copy of the License at
 *
 *   http://www.apache.org/licenses/LICENSE-2.0
 *
 * Unless required by applicable law or agreed to in writing,
 * software distributed under the License is distributed on an
 * "AS IS" BASIS, WITHOUT WARRANTIES OR CONDITIONS OF ANY
 * KIND, either express or implied.  See the License for the
 * specific language governing permissions and limitations
 * under the License.
 */
import {
  FunctionComponent,
  useEffect,
  useMemo,
  useState,
  ReactNode,
  FC,
} from 'react';

import {
  getClientErrorObject,
  SupersetClient,
  SupersetTheme,
  t,
} from '@superset-ui/core';
import Modal from 'src/components/Modal';
import Button from 'src/components/Button';
import { Switch, SwitchProps } from 'src/components/Switch';
import Collapse from 'src/components/Collapse';
<<<<<<< HEAD
import { AntdForm, AsyncSelect, Select, Upload } from 'src/components';
import { Row, Col } from 'src/components/Grid';
// eslint-disable-next-line no-restricted-imports
import { UploadOutlined } from '@ant-design/icons';
=======
import {
  AntdForm,
  AsyncSelect,
  Col,
  Row,
  Select,
  Upload,
} from 'src/components';
import Icons from 'src/components/Icons';
>>>>>>> 4f166a03
import { Input, InputNumber } from 'src/components/Input';
import rison from 'rison';
// eslint-disable-next-line no-restricted-imports
import { UploadChangeParam, UploadFile } from 'antd/lib/upload/interface'; // TODO: Remove antd
import withToasts from 'src/components/MessageToasts/withToasts';
import {
  antdCollapseStyles,
  antDModalNoPaddingStyles,
  antDModalStyles,
  formStyles,
  StyledFormItem,
  StyledSwitchContainer,
} from './styles';
import ColumnsPreview from './ColumnsPreview';
import StyledFormItemWithTip from './StyledFormItemWithTip';

type UploadType = 'csv' | 'excel' | 'columnar';

interface UploadDataModalProps {
  addDangerToast: (msg: string) => void;
  addSuccessToast: (msg: string) => void;
  onHide: () => void;
  show: boolean;
  allowedExtensions: string[];
  type: UploadType;
}

const CSVSpecificFields = [
  'delimiter',
  'skip_initial_space',
  'skip_blank_lines',
  'day_first',
  'column_data_types',
  'column_dates',
  'decimal_character',
  'null_values',
  'index_column',
  'header_row',
  'rows_to_read',
  'skip_rows',
];

const ExcelSpecificFields = [
  'sheet_name',
  'column_dates',
  'decimal_character',
  'null_values',
  'index_column',
  'header_row',
  'rows_to_read',
  'skip_rows',
];

const ColumnarSpecificFields: string[] = [];

const NonNullFields = ['rows_to_read', 'index_column'];

const AllSpecificFields = [
  ...CSVSpecificFields,
  ...ExcelSpecificFields,
  ...ColumnarSpecificFields,
];

const UploadTypeToSpecificFields: Record<UploadType, string[]> = {
  csv: CSVSpecificFields,
  excel: ExcelSpecificFields,
  columnar: ColumnarSpecificFields,
};

const isFieldATypeSpecificField = (field: string, type: UploadType) =>
  UploadTypeToSpecificFields[type].includes(field);

interface UploadInfo {
  table_name: string;
  schema: string;
  sheet_name?: string;
  delimiter: string;
  already_exists: string;
  skip_initial_space: boolean;
  skip_blank_lines: boolean;
  day_first: boolean;
  decimal_character: string;
  null_values: Array<string>;
  header_row: string;
  rows_to_read: string | null;
  skip_rows: string;
  column_dates: Array<string>;
  index_column: string | null;
  dataframe_index: boolean;
  index_label: string;
  columns_read: Array<string>;
  column_data_types: string;
}

const defaultUploadInfo: UploadInfo = {
  table_name: '',
  schema: '',
  sheet_name: undefined,
  delimiter: ',',
  already_exists: 'fail',
  skip_initial_space: false,
  skip_blank_lines: false,
  day_first: false,
  decimal_character: '.',
  null_values: [],
  header_row: '0',
  rows_to_read: null,
  skip_rows: '0',
  column_dates: [],
  index_column: null,
  dataframe_index: false,
  index_label: '',
  columns_read: [],
  column_data_types: '',
};

// Allowed extensions to accept for file upload, users can always override this
// by selecting all file extensions on the OS file picker. Also ".txt" will
// allow all files to be selected.
const allowedExtensionsToAccept = {
  csv: '.csv, .tsv',
  excel: '.xls, .xlsx',
  columnar: '.parquet, .zip',
};

const extensionsToLabel: Record<UploadType, string> = {
  csv: 'CSV',
  excel: 'Excel',
  columnar: 'Columnar',
};

export const validateUploadFileExtension = (
  file: UploadFile<any>,
  allowedExtensions: string[],
) => {
  const extensionMatch = file.name.match(/.+\.([^.]+)$/);
  if (!extensionMatch) {
    return false;
  }

  const fileType = extensionMatch[1].toLowerCase();
  const lowerCaseAllowedExtensions = allowedExtensions.map(ext =>
    ext.toLowerCase(),
  );
  return lowerCaseAllowedExtensions.includes(fileType);
};

interface StyledSwitchContainerProps extends SwitchProps {
  label: string;
  dataTest: string;
  children?: ReactNode;
}

const SwitchContainer = ({
  label,
  dataTest,
  children,
  ...switchProps
}: StyledSwitchContainerProps) => (
  <StyledSwitchContainer>
    <Switch data-test={dataTest} {...switchProps} />
    <div className="switch-label">{label}</div>
    {children}
  </StyledSwitchContainer>
);

const UploadDataModal: FunctionComponent<UploadDataModalProps> = ({
  addDangerToast,
  addSuccessToast,
  onHide,
  show,
  allowedExtensions,
  type = 'csv',
}) => {
  const [form] = AntdForm.useForm();
  const [currentDatabaseId, setCurrentDatabaseId] = useState<number>(0);
  const [fileList, setFileList] = useState<UploadFile[]>([]);
  const [columns, setColumns] = useState<string[]>([]);
  const [sheetNames, setSheetNames] = useState<string[]>([]);
  const [sheetsColumnNames, setSheetsColumnNames] = useState<
    Record<string, string[]>
  >({});
  const [delimiter, setDelimiter] = useState<string>(',');
  const [isLoading, setIsLoading] = useState<boolean>(false);
  const [currentSchema, setCurrentSchema] = useState<string | undefined>();
  const [currentDataframeIndex, setCurrentDataframeIndex] =
    useState<boolean>(false);
  const [previewUploadedFile, setPreviewUploadedFile] = useState<boolean>(true);
  const [fileLoading, setFileLoading] = useState<boolean>(false);

  const createTypeToEndpointMap = (databaseId: number) =>
    `/api/v1/database/${databaseId}/upload/`;

  const nullValuesOptions = [
    {
      value: '""',
      label: 'Empty Strings ""',
    },
    {
      value: 'None',
      label: 'None',
    },
    {
      value: 'nan',
      label: 'nan',
    },
    {
      value: 'null',
      label: 'null',
    },
    {
      value: 'N/A',
      label: 'N/A',
    },
  ];

  const delimiterOptions = [
    {
      value: ',',
      label: 'Comma ","',
    },
    {
      value: ';',
      label: 'Semicolon ";"',
    },
    {
      value: '\t',
      label: 'Tab "\\t"',
    },
    {
      value: '|',
      label: 'Pipe',
    },
  ];

  const tableAlreadyExistsOptions = [
    {
      value: 'fail',
      label: 'Fail',
    },
    {
      value: 'replace',
      label: 'Replace',
    },
    {
      value: 'append',
      label: 'Append',
    },
  ];

  const onChangePreviewUploadedFile = (value: boolean) => {
    setPreviewUploadedFile(value);
  };

  const onChangeDatabase = (database: { value: number; label: string }) => {
    setCurrentDatabaseId(database?.value);
    setCurrentSchema(undefined);
    form.setFieldsValue({ schema: undefined });
  };

  const onChangeSchema = (schema: { value: string; label: string }) => {
    setCurrentSchema(schema?.value);
  };

  const onChangeDelimiter = (value: string) => {
    setDelimiter(value);
  };

  const clearModal = () => {
    setFileList([]);
    setColumns([]);
    setCurrentSchema('');
    setCurrentDatabaseId(0);
    setSheetNames([]);
    setIsLoading(false);
    setDelimiter(',');
    setPreviewUploadedFile(true);
    setFileLoading(false);
    setSheetsColumnNames({});
    form.resetFields();
  };

  const loadDatabaseOptions = useMemo(
    () =>
      (input = '', page: number, pageSize: number) => {
        const query = rison.encode_uri({
          filters: [
            {
              col: 'allow_file_upload',
              opr: 'eq',
              value: true,
            },
          ],
          page,
          page_size: pageSize,
        });
        return SupersetClient.get({
          endpoint: `/api/v1/database/?q=${query}`,
        }).then(response => {
          const list = response.json.result.map(
            (item: { id: number; database_name: string }) => ({
              value: item.id,
              label: item.database_name,
            }),
          );
          return { data: list, totalCount: response.json.count };
        });
      },
    [],
  );

  const loadSchemaOptions = useMemo(
    () =>
      (input = '', page: number, pageSize: number) => {
        if (!currentDatabaseId) {
          return Promise.resolve({ data: [], totalCount: 0 });
        }
        return SupersetClient.get({
          endpoint: `/api/v1/database/${currentDatabaseId}/schemas/?q=(upload_allowed:!t)`,
        }).then(response => {
          const list = response.json.result.map((item: string) => ({
            value: item,
            label: item,
          }));
          return { data: list, totalCount: response.json.count };
        });
      },
    [currentDatabaseId],
  );

  const loadFileMetadata = (file: File) => {
    const fields = form.getFieldsValue();
    const mergedValues = { ...defaultUploadInfo, ...fields };
    const formData = new FormData();
    formData.append('file', file);
    if (type === 'csv') {
      formData.append('delimiter', mergedValues.delimiter);
    }
    formData.append('type', type);
    setFileLoading(true);
    return SupersetClient.post({
      endpoint: '/api/v1/database/upload_metadata/',
      body: formData,
      headers: { Accept: 'application/json' },
    })
      .then(response => {
        const { items } = response.json.result;
        if (items && type !== 'excel') {
          setColumns(items[0].column_names);
        } else {
          const { allSheetNames, sheetColumnNamesMap } = items.reduce(
            (
              acc: {
                allSheetNames: string[];
                sheetColumnNamesMap: Record<string, string[]>;
              },
              item: { sheet_name: string; column_names: string[] },
            ) => {
              acc.allSheetNames.push(item.sheet_name);
              acc.sheetColumnNamesMap[item.sheet_name] = item.column_names;
              return acc;
            },
            { allSheetNames: [], sheetColumnNamesMap: {} },
          );
          setColumns(items[0].column_names);
          setSheetNames(allSheetNames);
          form.setFieldsValue({ sheet_name: allSheetNames[0] });
          setSheetsColumnNames(sheetColumnNamesMap);
        }
      })
      .catch(response =>
        getClientErrorObject(response).then(error => {
          addDangerToast(error.error || 'Error');
          setColumns([]);
          form.setFieldsValue({ sheet_name: undefined });
          setSheetNames([]);
        }),
      )
      .finally(() => {
        setFileLoading(false);
      });
  };

  const getAllFieldsNotInType = (): string[] => {
    const specificFields = UploadTypeToSpecificFields[type] || [];
    return [...AllSpecificFields].filter(
      field => !specificFields.includes(field),
    );
  };

  const appendFormData = (formData: FormData, data: Record<string, any>) => {
    const allFieldsNotInType = getAllFieldsNotInType();
    Object.entries(data).forEach(([key, value]) => {
      if (
        !(
          allFieldsNotInType.includes(key) ||
          (NonNullFields.includes(key) &&
            (value === undefined || value === null))
        )
      ) {
        formData.append(key, value);
      }
    });
  };

  const onClose = () => {
    clearModal();
    onHide();
  };

  const onFinish = () => {
    const fields = form.getFieldsValue();
    delete fields.database;
    fields.schema = currentSchema;
    const mergedValues = { ...defaultUploadInfo, ...fields };
    const formData = new FormData();
    const file = fileList[0]?.originFileObj;
    if (file) {
      formData.append('file', file);
    }
    appendFormData(formData, mergedValues);
    setIsLoading(true);
    const endpoint = createTypeToEndpointMap(currentDatabaseId);
    formData.append('type', type);
    return SupersetClient.post({
      endpoint,
      body: formData,
      headers: { Accept: 'application/json' },
    })
      .then(() => {
        addSuccessToast(t('Data imported'));
        setIsLoading(false);
        onClose();
      })
      .catch(response =>
        getClientErrorObject(response).then(error => {
          addDangerToast(error.error || 'Error');
        }),
      )
      .finally(() => {
        setIsLoading(false);
      });
  };

  const onRemoveFile = (removedFile: UploadFile) => {
    setFileList(fileList.filter(file => file.uid !== removedFile.uid));
    setColumns([]);
    setSheetNames([]);
    form.setFieldsValue({ sheet_name: undefined });
    return false;
  };

  const onSheetNameChange = (value: string) => {
    setColumns(sheetsColumnNames[value] ?? []);
  };

  const columnsToOptions = () =>
    columns.map(column => ({
      value: column,
      label: column,
    }));

  const sheetNamesToOptions = () =>
    sheetNames.map(sheetName => ({
      value: sheetName,
      label: sheetName,
    }));

  const onChangeFile = async (info: UploadChangeParam<any>) => {
    setFileList([
      {
        ...info.file,
        status: 'done',
      },
    ]);
    if (!previewUploadedFile) {
      return;
    }
    await loadFileMetadata(info.file.originFileObj);
  };

  useEffect(() => {
    if (
      columns.length > 0 &&
      fileList[0].originFileObj &&
      fileList[0].originFileObj instanceof File
    ) {
      if (!previewUploadedFile) {
        return;
      }
      loadFileMetadata(fileList[0].originFileObj).then(r => r);
    }
  }, [delimiter]);

  const validateUpload = (_: any, value: string) => {
    if (fileList.length === 0) {
      return Promise.reject(t('Uploading a file is required'));
    }
    if (!validateUploadFileExtension(fileList[0], allowedExtensions)) {
      return Promise.reject(
        t(
          'Upload a file with a valid extension. Valid: [%s]',
          allowedExtensions.join(','),
        ),
      );
    }
    return Promise.resolve();
  };

  const validateDatabase = (_: any, value: string) => {
    if (!currentDatabaseId) {
      return Promise.reject(t('Selecting a database is required'));
    }
    return Promise.resolve();
  };

  const uploadTitles = {
    csv: t('CSV upload'),
    excel: t('Excel upload'),
    columnar: t('Columnar upload'),
  };

  const UploadTitle: FC = () => {
    const title = uploadTitles[type] || t('Upload');
    return <h4>{title}</h4>;
  };

  return (
    <Modal
      css={(theme: SupersetTheme) => [
        antDModalNoPaddingStyles,
        antDModalStyles(theme),
        formStyles(theme),
      ]}
      primaryButtonLoading={isLoading}
      name="database"
      data-test="upload-modal"
      onHandledPrimaryAction={form.submit}
      onHide={onClose}
      width="500px"
      primaryButtonName="Upload"
      centered
      show={show}
      title={<UploadTitle />}
    >
      <AntdForm
        form={form}
        onFinish={onFinish}
        data-test="dashboard-edit-properties-form"
        layout="vertical"
        initialValues={defaultUploadInfo}
      >
        <Collapse
          expandIconPosition="right"
          accordion
          defaultActiveKey="general"
          css={(theme: SupersetTheme) => antdCollapseStyles(theme)}
        >
          <Collapse.Panel
            header={
              <div>
                <h4>{t('General information')}</h4>
                <p className="helper">{t('Upload a file to a database.')}</p>
              </div>
            }
            key="general"
          >
            <Row>
              <Col span={24}>
                <StyledFormItem
                  label={t('%(label)s file', {
                    label: extensionsToLabel[type],
                  })}
                  name="file"
                  required
                  rules={[{ validator: validateUpload }]}
                >
                  <Upload
                    name="modelFile"
                    id="modelFile"
                    data-test="model-file-input"
                    accept={allowedExtensionsToAccept[type]}
                    fileList={fileList}
                    onChange={onChangeFile}
                    onRemove={onRemoveFile}
                    // upload is handled by hook
                    customRequest={() => {}}
                  >
                    <Button
                      aria-label={t('Select')}
                      icon={<Icons.UploadOutlined />}
                      loading={fileLoading}
                    >
                      {t('Select')}
                    </Button>
                  </Upload>
                </StyledFormItem>
              </Col>
            </Row>
            <Row>
              <Col span={24}>
                <StyledFormItem>
                  <SwitchContainer
                    label={t('Preview uploaded file')}
                    dataTest="previewUploadedFile"
                    onChange={onChangePreviewUploadedFile}
                    checked={previewUploadedFile}
                  />
                </StyledFormItem>
              </Col>
            </Row>
            {previewUploadedFile && (
              <Row>
                <Col span={24}>
                  <ColumnsPreview columns={columns} />
                </Col>
              </Row>
            )}
            <Row>
              <Col span={24}>
                <StyledFormItem
                  label={t('Database')}
                  required
                  name="database"
                  rules={[{ validator: validateDatabase }]}
                >
                  <AsyncSelect
                    ariaLabel={t('Select a database')}
                    options={loadDatabaseOptions}
                    onChange={onChangeDatabase}
                    allowClear
                    placeholder={t('Select a database to upload the file to')}
                  />
                </StyledFormItem>
              </Col>
            </Row>
            <Row>
              <Col span={24}>
                <StyledFormItem label={t('Schema')} name="schema">
                  <AsyncSelect
                    ariaLabel={t('Select a schema')}
                    options={loadSchemaOptions}
                    onChange={onChangeSchema}
                    allowClear
                    placeholder={t(
                      'Select a schema if the database supports this',
                    )}
                  />
                </StyledFormItem>
              </Col>
            </Row>
            <Row>
              <Col span={24}>
                <StyledFormItem
                  label={t('Table name')}
                  name="table_name"
                  required
                  rules={[
                    { required: true, message: 'Table name is required' },
                  ]}
                >
                  <Input
                    aria-label={t('Table Name')}
                    name="table_name"
                    data-test="properties-modal-name-input"
                    type="text"
                    placeholder={t('Name of table to be created')}
                  />
                </StyledFormItem>
              </Col>
            </Row>
            {isFieldATypeSpecificField('delimiter', type) && (
              <Row>
                <Col span={24}>
                  <StyledFormItemWithTip
                    label={t('Delimiter')}
                    tip={t('Select a delimiter for this data')}
                    name="delimiter"
                  >
                    <Select
                      ariaLabel={t('Choose a delimiter')}
                      options={delimiterOptions}
                      onChange={onChangeDelimiter}
                      allowNewOptions
                    />
                  </StyledFormItemWithTip>
                </Col>
              </Row>
            )}
            {isFieldATypeSpecificField('sheet_name', type) && (
              <Row>
                <Col span={24}>
                  <StyledFormItem label={t('Sheet name')} name="sheet_name">
                    <Select
                      ariaLabel={t('Choose sheet name')}
                      options={sheetNamesToOptions()}
                      onChange={onSheetNameChange}
                      allowNewOptions
                      placeholder={t(
                        'Select a sheet name from the uploaded file',
                      )}
                    />
                  </StyledFormItem>
                </Col>
              </Row>
            )}
          </Collapse.Panel>
          <Collapse.Panel
            header={
              <div>
                <h4>{t('File settings')}</h4>
                <p className="helper">
                  {t(
                    'Adjust how spaces, blank lines, null values are handled and other file wide settings.',
                  )}
                </p>
              </div>
            }
            key="2"
          >
            <Row>
              <Col span={24}>
                <StyledFormItemWithTip
                  label={t('If table already exists')}
                  tip={t('What should happen if the table already exists')}
                  name="already_exists"
                >
                  <Select
                    ariaLabel={t('Choose already exists')}
                    options={tableAlreadyExistsOptions}
                    onChange={() => {}}
                  />
                </StyledFormItemWithTip>
              </Col>
            </Row>
            {isFieldATypeSpecificField('column_dates', type) && (
              <Row>
                <Col span={24}>
                  <StyledFormItem
                    label={t('Columns to be parsed as dates')}
                    name="column_dates"
                  >
                    <Select
                      ariaLabel={t('Choose columns to be parsed as dates')}
                      mode="multiple"
                      options={columnsToOptions()}
                      allowClear
                      allowNewOptions
                      placeholder={t(
                        'A comma separated list of columns that should be parsed as dates',
                      )}
                    />
                  </StyledFormItem>
                </Col>
              </Row>
            )}
            {isFieldATypeSpecificField('decimal_character', type) && (
              <Row>
                <Col span={24}>
                  <StyledFormItemWithTip
                    label={t('Decimal character')}
                    tip={t('Character to interpret as decimal point')}
                    name="decimal_character"
                  >
                    <Input type="text" />
                  </StyledFormItemWithTip>
                </Col>
              </Row>
            )}
            {isFieldATypeSpecificField('null_values', type) && (
              <Row>
                <Col span={24}>
                  <StyledFormItemWithTip
                    label={t('Null Values')}
                    tip={t(
                      'Choose values that should be treated as null. Warning: Hive database supports only a single value',
                    )}
                    name="null_values"
                  >
                    <Select
                      mode="multiple"
                      options={nullValuesOptions}
                      allowClear
                      allowNewOptions
                    />
                  </StyledFormItemWithTip>
                </Col>
              </Row>
            )}
            {isFieldATypeSpecificField('skip_initial_space', type) && (
              <Row>
                <Col span={24}>
                  <StyledFormItem name="skip_initial_space">
                    <SwitchContainer
                      label={t('Skip spaces after delimiter')}
                      dataTest="skipInitialSpace"
                    />
                  </StyledFormItem>
                </Col>
              </Row>
            )}
            {isFieldATypeSpecificField('skip_blank_lines', type) && (
              <Row>
                <Col span={24}>
                  <StyledFormItem name="skip_blank_lines">
                    <SwitchContainer
                      label={t(
                        'Skip blank lines rather than interpreting them as Not A Number values',
                      )}
                      dataTest="skipBlankLines"
                    />
                  </StyledFormItem>
                </Col>
              </Row>
            )}
            {isFieldATypeSpecificField('day_first', type) && (
              <Row>
                <Col span={24}>
                  <StyledFormItem name="day_first">
                    <SwitchContainer
                      label={t(
                        'DD/MM format dates, international and European format',
                      )}
                      dataTest="dayFirst"
                    />
                  </StyledFormItem>
                </Col>
              </Row>
            )}
          </Collapse.Panel>
          <Collapse.Panel
            header={
              <div>
                <h4>{t('Columns')}</h4>
                <p className="helper">
                  {t(
                    'Adjust column settings such as specifying the columns to read, how duplicates are handled, column data types, and more.',
                  )}
                </p>
              </div>
            }
            key="3"
          >
            <Row>
              <Col span={24}>
                <StyledFormItem
                  label={t('Columns to read')}
                  name="columns_read"
                >
                  <Select
                    ariaLabel={t('Choose columns to read')}
                    mode="multiple"
                    options={columnsToOptions()}
                    allowClear
                    allowNewOptions
                    placeholder={t(
                      'List of the column names that should be read',
                    )}
                  />
                </StyledFormItem>
              </Col>
            </Row>
            {isFieldATypeSpecificField('column_data_types', type) && (
              <Row>
                <Col span={24}>
                  <StyledFormItemWithTip
                    label={t('Column data types')}
                    tip={t(
                      'A dictionary with column names and their data types if you need to change the defaults. Example: {"user_id":"int"}. Check Python\'s Pandas library for supported data types.',
                    )}
                    name="column_data_types"
                  >
                    <Input aria-label={t('Column data types')} type="text" />
                  </StyledFormItemWithTip>
                </Col>
              </Row>
            )}
            <Row>
              <Col span={24}>
                <StyledFormItem name="dataframe_index">
                  <SwitchContainer
                    label={t('Create dataframe index')}
                    dataTest="dataFrameIndex"
                    onChange={setCurrentDataframeIndex}
                  />
                </StyledFormItem>
              </Col>
            </Row>
            {currentDataframeIndex &&
              isFieldATypeSpecificField('index_column', type) && (
                <Row>
                  <Col span={24}>
                    <StyledFormItemWithTip
                      label={t('Index column')}
                      tip={t(
                        'Column to use as the index of the dataframe. If None is given, Index label is used.',
                      )}
                      name="index_column"
                    >
                      <Select
                        ariaLabel={t('Choose index column')}
                        options={columns.map(column => ({
                          value: column,
                          label: column,
                        }))}
                        allowClear
                        allowNewOptions
                      />
                    </StyledFormItemWithTip>
                  </Col>
                </Row>
              )}
            {currentDataframeIndex && (
              <Row>
                <Col span={24}>
                  <StyledFormItemWithTip
                    label={t('Index label')}
                    tip={t(
                      "Label for the index column. Don't use an existing column name.",
                    )}
                    name="index_label"
                  >
                    <Input aria-label={t('Index label')} type="text" />
                  </StyledFormItemWithTip>
                </Col>
              </Row>
            )}
          </Collapse.Panel>
          {isFieldATypeSpecificField('header_row', type) &&
            isFieldATypeSpecificField('rows_to_read', type) &&
            isFieldATypeSpecificField('skip_rows', type) && (
              <Collapse.Panel
                header={
                  <div>
                    <h4>{t('Rows')}</h4>
                    <p className="helper">
                      {t(
                        'Set header rows and the number of rows to read or skip.',
                      )}
                    </p>
                  </div>
                }
                key="4"
              >
                <Row>
                  <Col span={8}>
                    <StyledFormItemWithTip
                      label={t('Header row')}
                      tip={t(
                        'Row containing the headers to use as column names (0 is first line of data).',
                      )}
                      name="header_row"
                      rules={[
                        { required: true, message: 'Header row is required' },
                      ]}
                    >
                      <InputNumber
                        aria-label={t('Header row')}
                        type="text"
                        min={0}
                      />
                    </StyledFormItemWithTip>
                  </Col>
                  <Col span={8}>
                    <StyledFormItemWithTip
                      label={t('Rows to read')}
                      tip={t(
                        'Number of rows of file to read. Leave empty (default) to read all rows',
                      )}
                      name="rows_to_read"
                    >
                      <InputNumber aria-label={t('Rows to read')} min={1} />
                    </StyledFormItemWithTip>
                  </Col>
                  <Col span={8}>
                    <StyledFormItemWithTip
                      label={t('Skip rows')}
                      tip={t('Number of rows to skip at start of file.')}
                      name="skip_rows"
                      rules={[
                        { required: true, message: 'Skip rows is required' },
                      ]}
                    >
                      <InputNumber aria-label={t('Skip rows')} min={0} />
                    </StyledFormItemWithTip>
                  </Col>
                </Row>
              </Collapse.Panel>
            )}
        </Collapse>
      </AntdForm>
    </Modal>
  );
};

export default withToasts(UploadDataModal);<|MERGE_RESOLUTION|>--- conflicted
+++ resolved
@@ -35,22 +35,9 @@
 import Button from 'src/components/Button';
 import { Switch, SwitchProps } from 'src/components/Switch';
 import Collapse from 'src/components/Collapse';
-<<<<<<< HEAD
 import { AntdForm, AsyncSelect, Select, Upload } from 'src/components';
 import { Row, Col } from 'src/components/Grid';
-// eslint-disable-next-line no-restricted-imports
-import { UploadOutlined } from '@ant-design/icons';
-=======
-import {
-  AntdForm,
-  AsyncSelect,
-  Col,
-  Row,
-  Select,
-  Upload,
-} from 'src/components';
 import Icons from 'src/components/Icons';
->>>>>>> 4f166a03
 import { Input, InputNumber } from 'src/components/Input';
 import rison from 'rison';
 // eslint-disable-next-line no-restricted-imports
