--- conflicted
+++ resolved
@@ -210,7 +210,7 @@
           <Icons.UploadOutlined
             iconSize="l"
             css={css`
-              margin-right: ${theme.gridUnit}px;
+              margin-right: ${theme.sizeUnit}px;
               vertical-align: baseline;
             `}
           />
@@ -276,7 +276,7 @@
               >
                 <Icons.PlusOutlined
                   css={css`
-                    margin: auto ${theme.gridUnit * 2}px auto 0;
+                    margin: auto ${theme.sizeUnit * 2}px auto 0;
                     vertical-align: text-top;
                   `}
                   iconSize="m"
@@ -346,15 +346,8 @@
                         dropdownRender={() => renderMenu(q)}
                         trigger={['click', 'hover']}
                       >
-<<<<<<< HEAD
                         <Button buttonSize="xsmall" buttonStyle="link">
-                          <Icons.MoreVert
-                            iconColor={theme.colors.grayscale.base}
-                          />
-=======
-                        <Button buttonSize="xsmall" type="link">
-                          <Icons.MoreOutlined iconSize="xl" />
->>>>>>> 4f166a03
+                          <Icons.MoreVert iconColor={theme.colorText} />
                         </Button>
                       </Dropdown>
                     </ListViewCard.Actions>
