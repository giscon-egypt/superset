--- conflicted
+++ resolved
@@ -88,10 +88,6 @@
       align-items: center;
       font-size: ${theme.fontSizeSM}px;
       cursor: pointer;
-<<<<<<< HEAD
-      margin-top: ${theme.sizeUnit}px;
-=======
->>>>>>> 4f166a03
 
       .icon {
         width: ${theme.sizeUnit * 3}px;
