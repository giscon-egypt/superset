--- conflicted
+++ resolved
@@ -19,12 +19,7 @@
 
 import { InputProps, TextAreaProps } from 'antd-v5/lib/input';
 import { InputNumberProps } from 'antd-v5/lib/input-number';
-<<<<<<< HEAD
-import { AntdThemeProvider } from 'src/components/AntdThemeProvider';
 import { Input, InputNumber } from '.';
-=======
-import { Input, TextArea, InputNumber } from '.';
->>>>>>> 358633e9
 
 export default {
   title: 'Input',
@@ -38,13 +33,7 @@
 );
 
 export const InteractiveTextArea = (args: TextAreaProps) => (
-<<<<<<< HEAD
-  <AntdThemeProvider>
-    <Input.TextArea {...args} />
-  </AntdThemeProvider>
-=======
-  <TextArea {...args} />
->>>>>>> 358633e9
+  <Input.TextArea {...args} />
 );
 
 InteractiveInput.args = {
